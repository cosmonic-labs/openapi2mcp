--- conflicted
+++ resolved
@@ -89,15 +89,11 @@
     if !tool.call.query.is_empty() {
         writeln!(output, "          query: {{")?;
         for (key, value) in &tool.call.query {
-<<<<<<< HEAD
             writeln!(
                 output,
-                "            \"{key}\": {} ?? \"\",",
+                "            \"{key}\": args[\"{}\"] ?? \"\",",
                 display_value(value)
             )?;
-=======
-            writeln!(output, "            \"{key}\": args[\"{value}\"] ?? \"\",")?;
->>>>>>> b1e36350
         }
         writeln!(output, "          }},")?;
     }
@@ -105,11 +101,7 @@
     if !tool.call.headers.is_empty() {
         writeln!(output, "          headers: {{")?;
         for (key, value) in &tool.call.headers {
-<<<<<<< HEAD
-            writeln!(output, "            \"{key}\": {},", display_value(value))?;
-=======
-            writeln!(output, "            \"{key}\": args[\"{value}\"] ?? \"\",")?;
->>>>>>> b1e36350
+            writeln!(output, "            \"{key}\": args[\"{}\"] ?? \"\",", display_value(value))?;
         }
         writeln!(output, "          }},")?;
     }
@@ -239,16 +231,9 @@
 /// Escapes special characters in strings for safe use in TypeScript string literals.
 /// Handles backslashes, newlines, carriage returns, tabs, and both single/double quotes.
 fn comment(s: &str) -> String {
-<<<<<<< HEAD
     s.replace("\r\n", "\n")
         .replace("\n", "\\n")
         .replace("\"", "\\\"")
-=======
-    s.replace("\\", "\\\\")  // Escape backslashes first to avoid double-escaping
-        .replace("\n", "\\n")   // Escape newlines
-        .replace("\r", "")      // Remove carriage returns
-        .replace("\t", "\\t")   // Escape tabs
         .replace("\"", "\\\"")  // Escape double quotes
         .replace("'", "\\'")    // Escape single quotes
->>>>>>> b1e36350
 }